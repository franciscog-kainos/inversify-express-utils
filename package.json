--- conflicted
+++ resolved
@@ -50,13 +50,8 @@
     "publish-please": "2.3.1",
     "reflect-metadata": "0.1.12",
     "run-sequence": "2.2.1",
-<<<<<<< HEAD
-    "source-map-support": "0.5.1",
+    "source-map-support": "0.5.4",
     "sinon": "4.4.5",
-=======
-    "source-map-support": "0.5.4",
-    "sinon": "4.4.4",
->>>>>>> 2ea672c8
     "supertest": "3.0.0",
     "tslint": "5.9.1",
     "typescript": "2.6.2"
