--- conflicted
+++ resolved
@@ -45,12 +45,8 @@
     "gulp-sourcemaps": "^2.6.2",
     "gulp-typescript": "4.0.2",
     "inversify": "4.13.0",
-<<<<<<< HEAD
-    "mocha": "5.1.1",
+    "mocha": "5.2.0",
     "moq.ts": "^2.6.0",
-=======
-    "mocha": "5.2.0",
->>>>>>> ddf83e9e
     "prettyjson": "1.2.1",
     "publish-please": "2.4.1",
     "reflect-metadata": "0.1.12",
