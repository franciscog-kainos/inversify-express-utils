--- conflicted
+++ resolved
@@ -33,11 +33,7 @@
     "@types/express": "4.16.1",
     "@types/mocha": "5.2.3",
     "@types/prettyjson": "0.0.28",
-<<<<<<< HEAD
     "@types/sinon": "7.0.5",
-=======
-    "@types/sinon": "7.0.4",
->>>>>>> 9e53350b
     "@types/supertest": "2.0.7",
     "async": "2.6.1",
     "bluebird": "3.5.3",
