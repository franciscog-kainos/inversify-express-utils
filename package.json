{
  "name": "inversify-express-utils",
  "version": "6.0.0",
  "description": "Some utilities for the development of express applications with Inversify",
  "main": "lib/index.js",
  "jsnext:main": "es/index.js",
  "typings": "./dts/index.d.ts",
  "scripts": {
    "test": "gulp",
    "publish-please": "publish-please",
    "prepublish": "publish-please guard"
  },
  "repository": {
    "type": "git",
    "url": "git+https://github.com/inversify/inversify-express-utils.git"
  },
  "keywords": [
    "InversifyJS",
    "express"
  ],
  "author": "Cody Simms",
  "license": "MIT",
  "bugs": {
    "url": "https://github.com/inversify/inversify-express-utils/issues"
  },
  "homepage": "https://github.com/inversify/inversify-express-utils#readme",
  "devDependencies": {
    "@types/async": "2.0.49",
    "@types/bluebird": "3.5.20",
    "@types/body-parser": "1.17.0",
    "@types/chai": "4.1.3",
    "@types/cookie-parser": "1.4.1",
<<<<<<< HEAD
    "@types/express": "4.11.1",
    "@types/mocha": "5.2.1",
=======
    "@types/express": "4.16.0",
    "@types/mocha": "5.2.0",
>>>>>>> f81e2acc
    "@types/prettyjson": "0.0.28",
    "@types/sinon": "5.0.1",
    "@types/supertest": "2.0.4",
    "async": "2.6.1",
    "bluebird": "3.5.1",
    "body-parser": "1.18.3",
    "chai": "4.1.2",
    "cookie-parser": "1.4.3",
    "gulp": "3.9.1",
    "gulp-istanbul": "1.1.3",
    "gulp-mocha": "6.0.0",
    "gulp-sourcemaps": "^2.6.2",
    "gulp-tslint": "8.1.3",
    "gulp-typescript": "4.0.2",
    "inversify": "4.13.0",
    "mocha": "5.2.0",
    "prettyjson": "1.2.1",
    "publish-please": "2.4.1",
    "reflect-metadata": "0.1.12",
    "run-sequence": "2.2.1",
    "sinon": "5.1.0",
    "source-map-support": "0.5.6",
    "supertest": "3.1.0",
    "tslint": "5.9.1",
    "typescript": "^2.8.3"
  },
  "dependencies": {
    "express": "4.16.2"
  }
}<|MERGE_RESOLUTION|>--- conflicted
+++ resolved
@@ -30,13 +30,8 @@
     "@types/body-parser": "1.17.0",
     "@types/chai": "4.1.3",
     "@types/cookie-parser": "1.4.1",
-<<<<<<< HEAD
-    "@types/express": "4.11.1",
+    "@types/express": "4.16.0",
     "@types/mocha": "5.2.1",
-=======
-    "@types/express": "4.16.0",
-    "@types/mocha": "5.2.0",
->>>>>>> f81e2acc
     "@types/prettyjson": "0.0.28",
     "@types/sinon": "5.0.1",
     "@types/supertest": "2.0.4",
