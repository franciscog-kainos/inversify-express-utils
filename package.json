--- conflicted
+++ resolved
@@ -33,13 +33,8 @@
     "@types/express": "4.16.0",
     "@types/mocha": "5.2.3",
     "@types/prettyjson": "0.0.28",
-<<<<<<< HEAD
-    "@types/sinon": "5.0.5",
+    "@types/sinon": "7.0.0",
     "@types/supertest": "2.0.7",
-=======
-    "@types/sinon": "7.0.0",
-    "@types/supertest": "2.0.6",
->>>>>>> ad630329
     "async": "2.6.1",
     "bluebird": "3.5.3",
     "body-parser": "1.18.3",
